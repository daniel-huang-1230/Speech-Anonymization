--- conflicted
+++ resolved
@@ -92,10 +92,6 @@
         if stage != sb.Stage.TRAIN:
             current_epoch = self.hparams.epoch_counter.current
             # compute the accuracy of the sex prediction
-<<<<<<< HEAD
-            self.sex_classification_acc.append(sex_logits.unsqueeze(1), sex_label.unsqueeze(1), torch.tensor(sex_label.shape[0], device=sex_logits.device).unsqueeze(0))
-            self.recon_loss[-1].append(recon_loss)
-=======
             self.sex_classification_acc.append(sex_logits.unsqueeze(1), torch.tensor(sex_label).unsqueeze(1), torch.tensor([self.hparams.batch_size]).to(self.device))
             
             if stage == sb.Stage.VALID:
@@ -107,7 +103,6 @@
             else:
                 ids, predicted_words, target_words = self.asr_brain.get_predictions(reconstructed_speech.reshape(self.hparams.batch_size, reconstructed_speech.shape[2], reconstructed_speech.shape[1]), wav_lens, tokens_bos, batch, do_ctc=True)
                 self.wer_metric.append(ids, predicted_words, target_words)
->>>>>>> 9af84ae4
 
         return loss
 
@@ -146,16 +141,9 @@
         """Gets called at the beginning of each epoch"""
         if stage != sb.Stage.TRAIN:
             self.sex_classification_acc = self.hparams.sex_classification_acc()
-<<<<<<< HEAD
-            if not hasattr(self, "recon_loss"):
-                self.recon_loss = [[]]
-            else:
-                self.recon_loss.append([])
-=======
             self.utility_similarity_aggregator = self.hparams.utility_similarity_aggregator()
             if stage == sb.Stage.TEST:
                 self.wer_metric = self.hparams.error_rate_computer()
->>>>>>> 9af84ae4
 
     def on_stage_end(self, stage, stage_loss, epoch):
         """Gets called at the end of a epoch."""
@@ -468,7 +456,6 @@
         sa_brain.evaluate(
             test_datasets[k],
             max_key="ACC",
-<<<<<<< HEAD
             test_loader_kwargs=hparams["test_dataloader_opts"],
         )
 
@@ -479,8 +466,4 @@
     output_folder = hparams["output_folder"]
     plot_path = os.path.join(output_folder, "learning_curve.png")
     visualization.draw_lines(recon_loss_averages, "Epoch", "Avg. Recon. Loss", "Learning Curve", plot_path)
-    print(f"Wrote reconstruction error learning curve to {plot_path}")
-=======
-            test_loader_kwargs=hparams["test_dataloader_opts"]
-        )
->>>>>>> 9af84ae4
+    print(f"Wrote reconstruction error learning curve to {plot_path}")